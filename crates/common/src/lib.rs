pub mod result;

pub use holochain_serialized_bytes::prelude::*;
pub use result::*;
pub use serde_bytes;

/// Something like `usize` for wasm.
/// Wasm has a memory limit of 4GB so offsets and lengths fit in `u32`.
///
/// When rust compiles to the `wasm32-unknown-unknown` target, `usize` will be `u32` in
/// wasm, but the host could interpret `usize` as either `u32` or `u64`. For that reason
/// we specify `u32` everywhere we need the host and the guest to have a shared agreement
/// on the size of an offset/length, or the host will not be able to directly
/// manipulate the guest memory as it needs to.
///
/// Wasmer itself uses `u32` in the `WasmPtr` abstraction etc.
/// @see https://docs.rs/wasmer-runtime/0.17.0/wasmer_runtime/struct.WasmPtr.html
pub type WasmSize = u32;

/// A `WasmSize` that points to a position in wasm linear memory that the host
/// and guest are sharing to communicate across function calls.
pub type GuestPtr = WasmSize;

/// A `WasmSize` integer that represents the size of bytes to read/write to memory.
pub type Len = WasmSize;

/// Enough bits to fit a pointer and length into so we can return it. The externs
/// defined as "C" don't support multiple return values (unlike wasm). The native
/// Rust support for wasm externs is not stable at the time of writing.
pub type GuestPtrLen = u64;

#[cfg(target_pointer_width = "16")]
pub type DoubleUSize = u32;

#[cfg(target_pointer_width = "32")]
pub type DoubleUSize = u64;

#[cfg(target_pointer_width = "64")]
pub type DoubleUSize = u128;

pub fn merge_u64(a: u64, b: u64) -> Result<u128, WasmError> {
    Ok(
        (u128::try_from(a).map_err(|_| wasm_error!(WasmErrorInner::PointerMap))?
            << (std::mem::size_of::<u64>() * 8))
            | u128::try_from(b).map_err(|_| wasm_error!(WasmErrorInner::PointerMap))?,
    )
}

pub fn merge_u32(a: u32, b: u32) -> Result<u64, WasmError> {
    Ok(
        (u64::try_from(a).map_err(|_| wasm_error!(WasmErrorInner::PointerMap))?
            << (std::mem::size_of::<u32>() * 8))
            | u64::try_from(b).map_err(|_| wasm_error!(WasmErrorInner::PointerMap))?,
    )
}

/// Given 2x `u32`, return a `DoubleUSize` merged.
/// Works via a simple bitwise shift to move the pointer to high bits then OR
/// the length into the low bits.
pub fn merge_usize(a: usize, b: usize) -> Result<DoubleUSize, WasmError> {
    #[cfg(target_pointer_width = "64")]
    return merge_u64(a as u64, b as u64);
    #[cfg(target_pointer_width = "32")]
    return merge_u32(a as u32, b as u32);
}

pub fn split_u128(u: u128) -> Result<(u64, u64), WasmError> {
    Ok((
        u64::try_from(u >> (std::mem::size_of::<u64>() * 8))
            .map_err(|_| wasm_error!(WasmErrorInner::PointerMap))?,
        u64::try_from(u & (u64::MAX as u128))
            .map_err(|_| wasm_error!(WasmErrorInner::PointerMap))?,
    ))
}

pub fn split_u64(u: u64) -> Result<(u32, u32), WasmError> {
    Ok((
        u32::try_from(u >> (std::mem::size_of::<u32>() * 8))
            .map_err(|_| wasm_error!(WasmErrorInner::PointerMap))?,
        u32::try_from(u & (u32::MAX as u64))
            .map_err(|_| wasm_error!(WasmErrorInner::PointerMap))?,
    ))
}

/// Given 2x merged `usize`, split out two `usize`.
/// Performs the inverse of `merge_usize`.
pub fn split_usize(u: DoubleUSize) -> Result<(usize, usize), WasmError> {
    #[cfg(target_pointer_width = "64")]
    return split_u128(u as u128).map(|(a, b)| (a as usize, b as usize));
    #[cfg(target_pointer_width = "32")]
    return split_u64(u as u64).map(|(a, b)| (a as usize, b as usize));
}

#[cfg(test)]
pub mod tests {
    use super::*;

    #[test_fuzz::test_fuzz]
<<<<<<< HEAD
    fn round_trip(guest_ptr: GuestPtr, len: Len) {
        let (out_guest_ptr, out_len) = split_u64(merge_u64(guest_ptr, len));
=======
    fn round_trip_u32(a: u32, b: u32) {
        let (out_a, out_b) = split_u64(merge_u32(a, b).unwrap()).unwrap();

        assert_eq!(a, out_a);
        assert_eq!(b, out_b);
    }

    #[test_fuzz::test_fuzz]
    fn round_trip_u64(a: u64, b: u64) {
        let (out_a, out_b) = split_u128(merge_u64(a, b).unwrap()).unwrap();

        assert_eq!(a, out_a);
        assert_eq!(b, out_b);
    }

    #[test_fuzz::test_fuzz]
    fn round_trip_usize(a: usize, b: usize) {
        let (out_a, out_b) = split_usize(merge_usize(a, b).unwrap()).unwrap();
>>>>>>> 04a2a92f

        assert_eq!(a, out_a,);
        assert_eq!(b, out_b,);
    }
}<|MERGE_RESOLUTION|>--- conflicted
+++ resolved
@@ -96,10 +96,6 @@
     use super::*;
 
     #[test_fuzz::test_fuzz]
-<<<<<<< HEAD
-    fn round_trip(guest_ptr: GuestPtr, len: Len) {
-        let (out_guest_ptr, out_len) = split_u64(merge_u64(guest_ptr, len));
-=======
     fn round_trip_u32(a: u32, b: u32) {
         let (out_a, out_b) = split_u64(merge_u32(a, b).unwrap()).unwrap();
 
@@ -118,7 +114,6 @@
     #[test_fuzz::test_fuzz]
     fn round_trip_usize(a: usize, b: usize) {
         let (out_a, out_b) = split_usize(merge_usize(a, b).unwrap()).unwrap();
->>>>>>> 04a2a92f
 
         assert_eq!(a, out_a,);
         assert_eq!(b, out_b,);
