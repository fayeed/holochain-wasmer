--- conflicted
+++ resolved
@@ -64,13 +64,8 @@
 
     let (output_guest_ptr, output_len): (GuestPtr, Len) = split_u64(unsafe {
         // This is unsafe because all host function calls in wasm are unsafe.
-<<<<<<< HEAD
-        // The host will call __deallocate for us to free the leaked bytes from the input.
+        // The host will call `__deallocate` for us to free the leaked bytes from the input.
         f(input_guest_ptr, input_len)
-=======
-        // The host MUST call `__deallocate` for us to free the leaked bytes from the input.
-        f(input_guest_ptr, input_len as Len)
->>>>>>> 6174a3da
     });
 
     // Deserialize the host bytes into the output type.
@@ -155,4 +150,27 @@
             Err(e) => return return_err_ptr(wasm_error!("{}: {:?}", $fail, e)),
         }
     }};
+}
+
+#[cfg(test)]
+pub mod tests {
+    use super::*;
+
+    #[test]
+    fn wasm_error_macro_guest() {
+        assert_eq!(
+            wasm_error!("foo").error,
+            WasmErrorInner::Guest("foo".into()),
+        );
+
+        assert_eq!(
+            wasm_error!("{} {}", "foo", "bar").error,
+            WasmErrorInner::Guest("foo bar".into())
+        );
+
+        assert_eq!(
+            wasm_error!(WasmErrorInner::Host("foo".into())).error,
+            WasmErrorInner::Host("foo".into()),
+        );
+    }
 }